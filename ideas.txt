--- conflicted
+++ resolved
@@ -7,21 +7,7 @@
 
 
 
-<<<<<<< HEAD
-Names Brainstorming:
-* PPG
-* Pigi
-* Elis (two elephants)
-* Elph
-* Ebur (ivory)
-* Relephant
-
-
-
 Relational Approach:
-=======
-Main Features:
->>>>>>> 560d15a7
 * relation-centric
 ** data = relation => getting data = getting relation
 ** sources of relations:
